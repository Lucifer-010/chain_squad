Arbiscan - L3 Orbit Chain Monitoring & Alerting Dashboard UI

This repository contains the front-end implementation for Arbiscan, a dedicated monitoring and alerting dashboard for Arbitrum L3 Orbit chains. It provides developers and operators with a powerful, at-a-glance interface to ensure their L3 chain is healthy, performant, and reliable.

The goal of this project is to move developers from a state of "hoping it works" to "knowing it works" by providing a single, easy-to-use tool for critical infrastructure monitoring.

<<<<<<< HEAD
✨ Key Features
This UI is built with a focus on functionality, clarity, and user experience.

=======
Key Features:
This UI is built with a focus on functionality, clarity, and user experience.
>>>>>>> 9e9dafb8
Core UI & UX
-Fully Responsive Design: A fluid layout ensures a seamless experience on desktop, tablet, and mobile devices, allowing for monitoring on the go.

-Dual-Theme Interface (Dark/Light): A professionally designed dark and light mode toggle allows users to choose their preferred viewing experience, with the preference saved locally.

-Multi-language Support (i18n): The interface is built with internationalization in mind, supporting English, Spanish, Japanese, Korean, and French to accommodate global teams.

-Intuitive Mobile Navigation: A smooth, animated slide-out menu provides full access to all features on smaller screens.


Core Monitoring Components
<<<<<<< HEAD

The dashboard is designed to display the vital health metrics required for any production-grade L3 chain. The UI components are wired to display:

=======
The dashboard is designed to display the vital health metrics required for any production-grade L3 chain. The UI components are wired to display:
>>>>>>> 9e9dafb8
-Key Health Metric Cards: Prominent cards at the top of the dashboard provide immediate insight into:
   1. Chain Uptime and current block number.
   2. Sequencer ETH Balance to monitor gas funds.
   3. Timestamp of the Last Batch posted to the parent L2.

-Real-time Data Tables: Clean and readable tables are designed to display:
   1. The latest transactions occurring on the L3.
   2. Key on-chain assets and their metrics.

-Interactive Data Charts: The UI includes three interactive charts built with Recharts to visualize historical data and trends for:
   1. Daily transaction volume (TPS).
   2. Unique active addresses over time.
   3. DeFi protocol volumes and TVL.

-Built-in Alerting Framework
The UI is designed to integrate with a backend alerting system. This allows it to serve as the front-end for a system that can trigger alerts via Telegram or Discord based on pre-defined critical thresholds, such as:

    1. ETH balance dropping below a set amount.
    2. No new blocks being produced for a specified time period (e.g., 5 minutes).

<<<<<<< HEAD
 Technology Stack
=======
 Technology Stack:
>>>>>>> 9e9dafb8
This is a modern, lightweight front-end built with a focus on performance and maintainability.

     1. HTML5: Semantic and accessible markup.
     2. Tailwind CSS: A utility-first CSS framework for rapid and consistent styling.
     3. JavaScript (Vanilla): Powers all client-side interactivity, theme management, and data rendering.
     4. React & Recharts: Utilized via CDN to render beautiful and interactive data visualization charts without a complex build setup.

<<<<<<< HEAD
 Running the UI
=======
 Running the UI:
>>>>>>> 9e9dafb8
 This project is self-contained within a single index.html file, requiring no installation or build steps.

     1.  the code as index.html.
     2. Open the index.html file in any modern web browser.

<<<<<<< HEAD
 Code Structure
=======
 Code Structure:
>>>>>>> 9e9dafb8
The entire application is encapsulated within the index.html file for ultimate portability and simplicity.

    1. <head>: This section loads all external dependencies (Tailwind, fonts, and charting libraries) from reliable CDNs. It also contains the initial scripts for theme and language management to ensure the correct state is loaded instantly without any page flicker.
    
    2. <body>: Contains the semantic HTML structure for all UI components, including the header, main dashboard grid, cards, tables, and chart containers.
    
    3. <script> (at the end of <body>): This block contains the application's core logic. It defines the mock data, includes functions to render this data into the HTML, and initializes the Recharts components to draw the charts. All event listeners for interactivity are also managed here.<|MERGE_RESOLUTION|>--- conflicted
+++ resolved
@@ -4,14 +4,14 @@
 
 The goal of this project is to move developers from a state of "hoping it works" to "knowing it works" by providing a single, easy-to-use tool for critical infrastructure monitoring.
 
-<<<<<<< HEAD
+
 ✨ Key Features
 This UI is built with a focus on functionality, clarity, and user experience.
 
-=======
+
 Key Features:
 This UI is built with a focus on functionality, clarity, and user experience.
->>>>>>> 9e9dafb8
+
 Core UI & UX
 -Fully Responsive Design: A fluid layout ensures a seamless experience on desktop, tablet, and mobile devices, allowing for monitoring on the go.
 
@@ -23,13 +23,13 @@
 
 
 Core Monitoring Components
-<<<<<<< HEAD
+
 
 The dashboard is designed to display the vital health metrics required for any production-grade L3 chain. The UI components are wired to display:
 
-=======
+
 The dashboard is designed to display the vital health metrics required for any production-grade L3 chain. The UI components are wired to display:
->>>>>>> 9e9dafb8
+
 -Key Health Metric Cards: Prominent cards at the top of the dashboard provide immediate insight into:
    1. Chain Uptime and current block number.
    2. Sequencer ETH Balance to monitor gas funds.
@@ -50,11 +50,11 @@
     1. ETH balance dropping below a set amount.
     2. No new blocks being produced for a specified time period (e.g., 5 minutes).
 
-<<<<<<< HEAD
+
  Technology Stack
-=======
+
  Technology Stack:
->>>>>>> 9e9dafb8
+
 This is a modern, lightweight front-end built with a focus on performance and maintainability.
 
      1. HTML5: Semantic and accessible markup.
@@ -62,21 +62,21 @@
      3. JavaScript (Vanilla): Powers all client-side interactivity, theme management, and data rendering.
      4. React & Recharts: Utilized via CDN to render beautiful and interactive data visualization charts without a complex build setup.
 
-<<<<<<< HEAD
+
  Running the UI
-=======
+
  Running the UI:
->>>>>>> 9e9dafb8
+
  This project is self-contained within a single index.html file, requiring no installation or build steps.
 
      1.  the code as index.html.
      2. Open the index.html file in any modern web browser.
 
-<<<<<<< HEAD
- Code Structure
-=======
+
  Code Structure:
->>>>>>> 9e9dafb8
+
+
+
 The entire application is encapsulated within the index.html file for ultimate portability and simplicity.
 
     1. <head>: This section loads all external dependencies (Tailwind, fonts, and charting libraries) from reliable CDNs. It also contains the initial scripts for theme and language management to ensure the correct state is loaded instantly without any page flicker.
